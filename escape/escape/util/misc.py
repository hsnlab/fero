--- conflicted
+++ resolved
@@ -140,11 +140,7 @@
   if isinstance(cmd, basestring):
     shell_cmd.append(cmd)
   elif isinstance(cmd, (list, tuple)):
-<<<<<<< HEAD
-    shell_cmd.extend(cmd)
-=======
     shell_cmd.append(' '.join(cmd))
->>>>>>> 7f9deddf
   return Popen(shell_cmd, stdout=PIPE, stderr=STDOUT).communicate()[0]
 
 
