--- conflicted
+++ resolved
@@ -133,7 +133,6 @@
   DOMAIN_UN = NodeInfra.DOMAIN_UN
   DOMAIN_SDN = NodeInfra.DOMAIN_SDN
   DOMAIN_DOCKER = NodeInfra.DOMAIN_DOCKER
-  DOMAIN_SDN = NodeInfra.DOMAIN_SDN
   # Infra types
   TYPE_INFRA_SDN_SW = NodeInfra.TYPE_SDN_SWITCH
   TYPE_INFRA_EE = NodeInfra.TYPE_EE
@@ -884,7 +883,6 @@
   nffg.add_undirected_link(nc1.add_port(), comp.add_port(2), dynamic=True)
   nffg.add_undirected_link(nc2.add_port(), decomp.add_port(1), dynamic=True)
   nffg.add_undirected_link(nc2.add_port(), decomp.add_port(2), dynamic=True)
-<<<<<<< HEAD
   nc1.ports[1].add_flowrule(match="in_port=1;TAG=sap1-comp-139956882597136",
                             action="output=%s;UNTAG" % nc1.ports.container[
                               -1].id)
@@ -899,7 +897,7 @@
   p2 = nc2.ports.container[-1].id
   nc2.ports[p2].add_flowrule(match="in_port=%s;TAG=comp-sap1-%s" % (p2, 42),
                              action="output=%s;" % 1)
-=======
+  return nffg
 
 
 def generate_sdn_topo ():
@@ -955,7 +953,6 @@
   # nffg.add_req(sap14.ports[1], sap34.ports[1], bandwidth=10, delay=100)
   # nffg.add_req(sap24.ports[1], sap14.ports[1], bandwidth=10, delay=100)
   # nffg.add_req(sap34.ports[1], sap14.ports[1], bandwidth=10, delay=100)
->>>>>>> 9888d4a7
   return nffg
 
 
@@ -966,7 +963,7 @@
   # nffg = generate_dynamic_fallback_nffg()
   # nffg = generate_static_fallback_topo()
   # nffg = generate_one_bisbis()
-  # nffg = gen()
+  nffg = gen()
   # nffg = generate_sdn_topo()
   # nffg = generate_sdn_req()
 
