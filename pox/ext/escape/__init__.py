--- conflicted
+++ resolved
@@ -75,14 +75,9 @@
                                          "keepalive": False},
                         "SDN-POX": {"module": "escape.adapt.adapters",
                                     "class": "SDNDomainPOXAdapter",
-<<<<<<< HEAD
                                     # "address": "192.168.1.101", "port": 6633},
                                     "address": "0.0.0.0", "port": 6633,
                                     "keepalive": False},
-=======
-                                    "address": "192.168.1.101", "port": 6633},
-                                    # "address": "0.0.0.0", "port": 6633},
->>>>>>> fa7da5b7
                         "MININET": {"module": "escape.adapt.adapters",
                                     "class": "InternalMininetAdapter"},
                         "SDN-topo": {"module": "escape.adapt.adapters",
@@ -94,16 +89,16 @@
                                        "server": "127.0.0.1", "port": 830},
                         "ESCAPE-REST": {"module": "escape.adapt.adapters",
                                         "class": "RemoteESCAPEv2RESTAdapter",
-                                        # "url": "http://localhost:8083"},
-                                        "url": "http://192.168.1.111:8888/escape/"},
+                                        "url": "http://localhost:8083"},
+                        # "url": "http://192.168.1.111:8888/escape/"},
                         "OpenStack-REST": {"module": "escape.adapt.adapters",
                                            "class": "OpenStackRESTAdapter",
-                                           # "url": "http://localhost:8081"},
-                                           "url": "http://192.168.1.103:8888/virtualizer/"},
+                                           "url": "http://localhost:8081"},
+                        # "url": "http://192.168.1.103:8888/virtualizer/"},
                         "UN-REST": {"module": "escape.adapt.adapters",
                                     "class": "UniversalNodeRESTAdapter",
-                                    # "url": "http://localhost:8082"},
-                                    "url": "http://192.168.1.104:8080"},
+                                    "url": "http://localhost:8082"},
+                        # "url": "http://192.168.1.104:8080"},
                         # Specific Domain Managers
                         "INTERNAL": {"module": "escape.adapt.managers",
                                      "class": "InternalDomainManager",
@@ -131,12 +126,7 @@
                                               "class":
                                                 "FallbackDynamicTopology"},
                             "SDN-TOPO": "sdn-topo.nffg",  # relative to ext/
-<<<<<<< HEAD
-                            # "SDN-TOPO": "escape-mn-topo.nffg",  # relative
-                            # to ext/
-=======
                             # "SDN-TOPO": "escape-mn-topo.nffg",  # relative to ext/
->>>>>>> fa7da5b7
                             "SHUTDOWN-CLEAN": True},
        "additional-config-file": "escape.config"}  # relative to ext/
 
