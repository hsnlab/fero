# Copyright (c) 2014 Balazs Nemeth
#
# This file is free software: you can redistribute it and/or modify it
# under the terms of the GNU General Public License as published by
# the Free Software Foundation, either version 3 of the License, or
# (at your option) any later version.
#
# This file is distributed in the hope that it will be useful, but
# WITHOUT ANY WARRANTY; without even the implied warranty of
# MERCHANTABILITY or FITNESS FOR A PARTICULAR PURPOSE. See the GNU
# General Public License for more details.
#
# You should have received a copy of the GNU General Public License
# along with POX. If not, see <http://www.gnu.org/licenses/>.

"""
Core functions and classes of Algorithm1.
"""

import sys
import copy
from collections import deque

import networkx as nx

import GraphPreprocessor
import UnifyExceptionTypes as uet
import Alg1_Helper as helper
import BacktrackHandler as backtrack

try:
  from escape.util.nffg import NFFG, generate_dynamic_fallback_nffg
except ImportError:
  import sys, os, inspect

  sys.path.insert(0, os.path.join(os.path.abspath(os.path.realpath(
    os.path.abspath(
      os.path.split(inspect.getfile(inspect.currentframe()))[0])) + "/.."),
                                  "pox/ext/escape/util/"))
  from nffg import NFFG, generate_dynamic_fallback_nffg


class CoreAlgorithm(object):
  def __init__ (self, net0, req0, chains0):
    self.log = helper.log.getChild(self.__class__.__name__)

    self.log.info("Initializing algorithm variables")
    # only needed to get SAP`s name by its ID and for reset()
    self.req0 = copy.deepcopy(req0)

    # needed for reset()
    self.net0 = copy.deepcopy(net0)
    self.original_chains = chains0
    
    # parameters contolling the backtrack process
    # how many of the best possible VNF mappings should be remembered
    self.bt_branching_factor = 4
    self.bt_limit = 5

    self._preproc(net0, req0, chains0)

    # must be sorted in alphabetic order of keys: cpu, mem, storage
    self.resource_priorities = [0.3333, 0.3333, 0.3333]

    # which should count more in the objective function
    self.bw_factor = 1
    self.res_factor = 1
    self.lat_factor = 1

    ''' The new preference parameters are f(x) == 0 if x<c and f(1) == e,
    exponential in between.
    The bandwidth parameter refers to the average link utilization
    on the paths to the nodes (and also collocated request links).
    If  the even the agv is high it is much worse!'''
    self.pref_params = dict(cpu=dict(c=0.4, e=2.5), mem=dict(c=0.4, e=2.5),
                            storage=dict(c=0.4, e=2.5),
                            bandwidth=dict(c=0.1, e=10.0))

    # The networkx graphs from the NFFG should be enough for the core
    # unwrap them, to save one indirection after the preprocessor has
    # finished.
    self.net = self.net.network
    self.req = self.req.network

  def _preproc (self, net0, req0, chains0):
    self.log.info("Preprocessing:")
    
    self.manager = helper.MappingManager(net0, req0, chains0)

    self.preprocessor = GraphPreprocessor.GraphPreprocessorClass(net0, req0,
                                                                 chains0,
                                                                 self.manager)
    self.net = self.preprocessor.processNetwork()
    self.req, chains_with_subgraphs = self.preprocessor.processRequest(
      self.net)
    self.bt_handler = backtrack.BacktrackHandler(chains_with_subgraphs, 
         self.bt_branching_factor, self.bt_limit)

  def _checkBandwidthUtilOnHost (self, i, bw_req):
    """
    Checks if a host can satisfy the bandwidth requirement, returns its
    utilization if yes, or 0 if it is a SAP, -1 if it can`t satisfy.
    """
    if self.net.node[i].type != 'SAP':
      # if first element is a NodeInfra, then traffic also needs
      # to be steered out from the previously mapped VNF.
      if self.net.node[i].availres['bandwidth'] < bw_req:
        self.log.debug(
          "Host %s has only %f Mbps capacity but %f is required." % (
            i, self.net.node[i].availres['bandwidth'], bw_req))
        return -1, None
      else:
        util_of_host = float(self.net.node[i].resources['bandwidth'] - (
          self.net.node[i].availres['bandwidth'] - bw_req)) / \
                       self.net.node[i].resources['bandwidth']
        return 0, util_of_host
    else:
      return 1, 0

  def _calculateAvgLinkUtil (self, path_to_map, linkids, bw_req, vnf_id=None):
    """Checks if the path can satisfy the bandwidth requirement.
    Returns the average link utilization on the path if
    that path is feasible with bw_req, -1 otherwise.
    If vnf_id is None, then the path`s end is already mapped."""
    sum_w = 0
    internal_bw_req = 0
    sap_count_on_path = 0
    if vnf_id is not None:
      if self.req.node[vnf_id].resources['bandwidth'] is not None:
        internal_bw_req = self.req.node[vnf_id].resources['bandwidth']
        avail_bw = self.net.node[path_to_map[-1]].availres[
                     'bandwidth'] - internal_bw_req
        if avail_bw < 0:
          # Do not include VNF-internal bw req into link util calc.
          return -1

    if len(path_to_map) > 1:
      for i, j, k in zip(path_to_map[:-1], path_to_map[1:], linkids):
        if self.net[i][j][k].availbandwidth < bw_req:
          self.log.debug(
            "Link %s, %s has only %f Mbps capacity, but %f is required." % (
              i, j, self.net[i][j][k].availbandwidth, bw_req))
          return -1
        else:
          sum_w += float(self.net[i][j][k].bandwidth - (
            self.net[i][j][k].availbandwidth - bw_req)) / self.net[i][j][
                     k].bandwidth
        # either only steers the traffic through a host or at the
        # beginning of the path, steers out from the VNF
        is_it_sap, util = self._checkBandwidthUtilOnHost(i, bw_req)
        if is_it_sap >= 0:
          sap_count_on_path += is_it_sap
          sum_w += util
        else:
          return -1

      # The last node of the path should also be considered:
      #  - it is a SAP or
      #  - the traffic is steered into the to-be-mapped VNF
      is_it_sap, util = self._checkBandwidthUtilOnHost(path_to_map[-1], bw_req)
      if is_it_sap >= 0:
        sap_count_on_path += is_it_sap
        sum_w += util
      else:
        return -1
      sum_w /= (len(path_to_map) - 1) + (len(path_to_map) - sap_count_on_path)

    elif len(path_to_map) == 0:
      self.log.warn(
        "Tried to calculate average link utilization on 0 length path!")
      return -1

    else:
      # required when trying to collocate two ends of a link.
      act_bw = self.net.node[path_to_map[0]].availres['bandwidth']
      max_bw = self.net.node[path_to_map[0]].resources['bandwidth']
      # sum of the two bw reqs are subtracted from guaranteed bw between
      # all (static and dynamic) ports of the host (BiS-BiS)
      sum_w = float(max_bw - (act_bw - bw_req - internal_bw_req)) / max_bw
      if act_bw < bw_req + internal_bw_req:
        self.log.debug(
          "Node %s don`t have %f Mbps capacity for mapping a link." % (
            path_to_map[0], bw_req))
        return -1
        # path has only one element, so sum_w is already average.

    # Utilization of host-internal bandwidths are also included.
    return sum_w

  def _sumLatencyOnPath (self, path_to_map, linkids):
    """Summarizes all latency (link, and forwarding) on the path.
    prev_vnf_id is the already mapped and vnf_id is the to-be-placed
    VNF in the greedy process.
    Latency requirement satisfaction should be checked outside of this
    function, should be done by the helper functions of MappingManager.
    """
    sum_lat = 0
    try:

      if len(path_to_map) > 1:
        # routing the traffic from the previously used host to its
        # outbound port takes time too.(host`s lat is between all ports)
        if self.net.node[path_to_map[0]].type != 'SAP':
          sum_lat += self.net.node[path_to_map[0]].resources['delay']

        for i, j, k in zip(path_to_map[:-1], path_to_map[1:], linkids):
          sum_lat += self.net[i][j][k].delay
          if self.net.node[j].type != 'SAP':
            sum_lat += self.net.node[j].resources['delay']

      elif len(path_to_map) == 1:
        # In this case, collocation is about to happen
        # if there is VNF internal requirement, that should be forwarded
        # to the lower orchestration layer.
        # But forwarding from the previous VNF to the collocated one
        # takes latency between a pair of dynamic ports
        sum_lat = self.net.node[path_to_map[0]].resources['delay']

      else:
        self.log.warn("Tried to check latency sum on 0 length path!")
        return -1

    except KeyError as e:
      raise uet.BadInputException(" node/edge data: %s data not found." % e)
    return sum_lat

  def _preferenceValueOfUtilization (self, x, attr):
    c = self.pref_params[attr]['c']
    e = self.pref_params[attr]['e']
    if x < c:
      return 0.0
    else:
      return (e + 1) ** float((x - c) / (1 - c)) - 1

  def _objectiveFunction (self, cid, node_id, prev_vnf_id, vnf_id, reqlinkid,
       path_to_map, linkids):
    """Calculates a function to determine which node is better to map to,
    returns -1, if not feasible"""
    requested = self.req.node[vnf_id].resources
    available = self.net.node[node_id].availres
    maxres = self.net.node[node_id].resources
    bw_req = self.req[prev_vnf_id][vnf_id][reqlinkid].bandwidth
    sum_res = 0

    if len(path_to_map) == 0:
      raise uet.InternalAlgorithmException(
        "No path given to host %s for preference value calculation!" % node_id)

    if available['mem'] >= requested['mem'] and available['cpu'] >= requested[
      'cpu'] and available['storage'] >= requested['storage']:
      avg_link_util = self._calculateAvgLinkUtil(path_to_map, linkids, bw_req,
                                                 vnf_id)
      if avg_link_util == -1:
        return -1, sys.float_info.max
      sum_latency = self._sumLatencyOnPath(path_to_map, linkids)
      local_latreq = self.manager.getLocalAllowedLatency(cid, prev_vnf_id,
                                                         vnf_id, reqlinkid)
      if sum_latency == -1 or sum_latency > local_latreq or not \
           self.manager.isVNFMappingDistanceGood(
        prev_vnf_id, vnf_id, path_to_map[0], path_to_map[-1]):
        return -1, sys.float_info.max

      '''Here we know that node_id have enough resource and the path
      leading there satisfies the bandwidth req of the potentially
      mapped edge of req graph. And the latency requirements as well'''
      max_rescomponent_value = 0
      for attr, res_w in zip(['cpu', 'mem', 'storage'],
                             self.resource_priorities):
        sum_res += res_w * self._preferenceValueOfUtilization(
          float(maxres[attr] - (available[attr] - requested[attr])) / maxres[
            attr], attr)
        max_rescomponent_value += self.pref_params[attr]['e'] * res_w

      # Scale them to the same interval
      scaled_res_comp = 10 * float(sum_res) / max_rescomponent_value
      scaled_bw_comp = 10 * float(
        self._preferenceValueOfUtilization(avg_link_util, 'bandwidth')) / \
                       self.pref_params['bandwidth']['e']
      scaled_lat_comp = 10 * float(sum_latency) / local_latreq

      self.log.debug("avglinkutil pref value: %f, sum res: %f, sumlat: %f" % (
        self.bw_factor * scaled_bw_comp, self.res_factor * scaled_res_comp,
        self.lat_factor * scaled_lat_comp))

      return self.bw_factor * scaled_bw_comp + self.res_factor * \
             scaled_res_comp + self.lat_factor * scaled_lat_comp, sum_latency
    else:
      return -1, sys.float_info.max

  def _updateGraphResources (self, bw_req, path, linkids, vnf=None, node=None, 
                             redo=False):
    """Subtracts the required resources by the (vnf, node) mapping
    and path with bw_req from the available resources of the
    substrate network. vnf and node variables should be given, if those are
    just mapped now. (not when we want to map only a path between two already
    mapped VNFs)
    redo=True means we are doing a backstep in the mapping and we want to redo 
    the resource reservations.
    TODO: use redo parameter!! and checking not to exceed max!!
    NOTE1: the ending of `path` is `node`.
    NOTE2: feasibility is already checked by _objectiveFunction()"""

    if vnf is not None and node is not None:
      if self.net.node[node].type != 'INFRA':
        raise uet.InternalAlgorithmException(
          "updateGraphResources should only be called on Infra nodes!")
      if redo:
        res_to_substractoradd = copy.deepcopy(self.req.node[vnf].resources)
        for attr in ['cpu', 'mem', 'storage', 'bandwidth']:
        # delay is not subtracted!!
          if res_to_substractoradd[attr] is not None:
            res_to_substractoradd[attr] = -1 * res_to_substractoradd[attr]
      else:
        res_to_substractoradd = self.req.node[vnf].resources
      newres = helper.subtractNodeRes(self.net.node[node].availres,
                                      res_to_substractoradd,
                                      self.net.node[node].resources)
      self.net.node[node].availres = newres

    if redo:
      bw_req = -1 * bw_req

    if len(path) == 0:
      self.log.warn("Updating resources with 0 length path!")
    elif len(path) > 0:
      # collocation or 1st element of path needs to be updated.
      if self.net.node[path[0]].type != 'SAP':
        self.net.node[path[0]].availres['bandwidth'] -= bw_req
        new_bw = self.net.node[path[0]].availres['bandwidth']
        if new_bw < 0 or new_bw > self.net.node[path[0]].resources['bandwidth']:
          raise uet.InternalAlgorithmException("An internal bandwidth value got"
                                       " below zero or exceeded maximal value!")
        elif new_bw == 0:
          self.net.node[
            path[0]].weight = sys.float_info.max  # maybe use float("inf")?
        else:
          self.net.node[path[0]].weight = 1.0 / new_bw
      if len(path) > 1:
        for i, j, k in zip(path[:-1], path[1:], linkids):
          self.net[i][j][k].availbandwidth -= bw_req
          new_bw = self.net[i][j][k].availbandwidth
          if new_bw < 0 or new_bw > self.net[i][j][k].bandwidth:
            raise uet.InternalAlgorithmException("The bandwidth resource of "
                      "link %s got below zero, or exceeded maximal value!"%k)
          elif new_bw == 0:
            self.net[i][j][k].weight = sys.float_info.max
          else:
            self.net[i][j][k].weight = 1.0 / new_bw
          # update node bandwidth resources on the path
          if self.net.node[j].type != 'SAP':
            self.net.node[j].availres['bandwidth'] -= bw_req
            new_bw_innode = self.net.node[j].availres['bandwidth']
            if new_bw_innode < 0 or new_bw_innode > \
               self.net.node[j].resources['bandwidth']:
              raise uet.InternalAlgorithmException("The bandwidth resource"
              " of node %s got below zero, or exceeded the maximal value!"%j)
            elif new_bw_innode == 0:
              self.net.node[j].weight = sys.float_info.max
            else:
              self.net.node[j].weight = 1.0 / new_bw_innode
    self.log.debug("Available network resources are updated.")

  def _takeOneGreedyStep(self, cid, step_data):
    """
    Calls all required functions to take a greedy step, mapping the actual 
    VNF and link to the selected host and path.
    Feasibility should be already tested for every case.
    And adds the step_data back to the current backtrack level, so it could be 
    undone just like in other cases.
    """
    self.log.debug(
      "Mapped VNF %s to node %s in network. Updating data accordingly..." % 
      (step_data['vnf_id'], step_data['target_infra']))
    self.manager.vnf_mapping.append((step_data['vnf_id'], 
                                     step_data['target_infra']))
    self.log.debug("Request Link %s, %s, %s mapped to path: %s" % (
      step_data['prev_vnf_id'], step_data['vnf_id'], step_data['reqlinkid'], 
      step_data['path']))
    self.manager.link_mapping.add_edge(step_data['prev_vnf_id'], 
                 step_data['vnf_id'], key=step_data['reqlinkid'], 
                 mapped_to=step_data['path'], 
                 path_link_ids=step_data['path_link_ids'])
    self._updateGraphResources(step_data['bw_req'],
      step_data['path'], step_data['path_link_ids'], step_data['vnf_id'], 
      step_data['target_infra'])
    self.manager.updateChainLatencyInfo(cid, step_data['used_latency'], 
                                        step_data['target_infra'])
<<<<<<< HEAD
    self.bt_handler.addBacktrackRecordToCurrentLevel(step_data)
=======
    self.bt_handler.addFreshlyMappedBacktrackRecord(step_data, None)
>>>>>>> 2291db23

  def _mapOneVNF (self, cid, subgraph, start, prev_vnf_id, vnf_id, reqlinkid, 
                  bt_record = None):
    """
    Starting from the node (start), where the previous vnf of the chain
    was mapped, maps vnf_id to an appropriate node.
    is_it_forward_step indicates if we have to check for all possible mappings 
    and save it to the backtrack structure, or we have received a backtrack 
    record due to a backstep.
    """
    best_node_que = deque(maxlen = self.bt_branching_factor)
    deque_length = 0
    base_bt_record = {'prev_vnf_id': prev_vnf_id, 'vnf_id': vnf_id, 
                      'reqlinkid': reqlinkid, 'last_used_node': start,
                      'bw_req': self.req[prev_vnf_id][vnf_id]\
                      [reqlinkid].bandwidth}
    '''Edge data must be used from the substrate network!
    NOTE(loops): shortest path from i to i is [i] (This path is the
    collocation, and 1 long paths are handled right by the
    _objectiveFunction()/_calculateAvgLinkUtil()/_sumLat() functions)'''
    # TODO: Write an utility func, which gives path based on lat AND bw
    paths, linkids = helper.shortestPathsBasedOnEdgeWeight(subgraph, start)
    for map_target in paths:
      if self.net.node[map_target].type == 'INFRA' and self.net.node[
        map_target].supported is not None:
        
        for supp in self.net.node[map_target].supported:
          self.log.debug(" ".join((map_target,"has supported type: ",supp)))
                         
        if self.req.node[vnf_id].functional_type in self.net.node[
          map_target].supported:

          place_crit = self.req.node[vnf_id].placement_criteria
          if len(place_crit) > 0 and map_target not in place_crit:
            continue
          else:
            value, used_lat = self._objectiveFunction(cid, map_target,
                                                      prev_vnf_id, vnf_id,
                                                      reqlinkid,
                                                      paths[map_target],
                                                      linkids[map_target])
            if value > -1:
              self.log.debug("Calculated value: %f for VNF %s and path: %s" % (
                value, vnf_id, paths[map_target]))
              just_found = copy.deepcopy(base_bt_record)
              just_found.update(zip(('target_infra', 'path', 'path_link_ids', 
                                    'used_latency', 'obj_func_value'), 
                                (map_target, paths[map_target], 
                                 linkids[map_target], used_lat, value)))
              if deque_length == 0:
                best_node_que.append(just_found)
                deque_length += 1
              else:
                best_node_sofar = best_node_que.pop()
                best_node_que.append(best_node_sofar)
                if best_node_sofar['obj_func_value'] > value:
                  best_node_que.append(just_found)
                elif deque_length <= self.bt_branching_factor > 1:
                  least_good_que = deque()
                  least_good_sofar = best_node_que.popleft()
                  deque_length -= 1
                  while least_good_sofar['obj_func_value'] > value:
                    least_good_que.append(least_good_sofar)
                    # too many good nodes can be remove, because we already 
                    # know just found is worse than the best node
                    least_good_sofar = best_node_que.popleft()
                    deque_length -= 1
                  best_node_que.appendleft(least_good_sofar)
                  best_node_que.appendleft(just_found)
                  deque_length += 2
                  while deque_length < self.bt_branching_factor:
                    try:
                      best_node_que.appendleft(least_good_que.popleft())
                    except IndexError:
                      break
            else:
              self.log.debug("Host %s doesn't have enough resource."%map_target)
    try:
      best_node_sofar = best_node_que.pop()
      self.bt_handler.addBacktrackLevel(cid, best_node_que)
      # we don't have to deal with the deque length anymore, because it is 
      # handled by the bactrack structure.
    except IndexError:
      self.log.info("Couldn`t map VNF %s anywhere, trying backtrack..." % 
                    vnf_id)
      raise uet.MappingException("Couldn`t map VNF %s anywhere trying"
                                 "backtrack..." % vnf_id,
                                 backtrack_possible = True)
    self._takeOneGreedyStep(cid, best_node_sofar)

  def _mapOneRequestLink (self, cid, g, vnf1, vnf2, reqlinkid):
    """
    Maps a request link, when both ends are already mapped.
    Uses the weighted shortest path.
    TODO: Replace dijkstra with something more sophisticated.
    """
    n1 = self.manager.getIdOfChainEnd_fromNetwork(vnf1)
    n2 = self.manager.getIdOfChainEnd_fromNetwork(vnf2)
    if n1 == -1 or n2 == -1:
      self.log.error("Not both end of request link are mapped: %s, %s, %s" % (
        vnf1, vnf2, reqlinkid))
      raise uet.InternalAlgorithmException(
        "Not both end of request link are mapped: %s, %s" % (vnf1, vnf2))
    bw_req = self.req[vnf1][vnf2][reqlinkid].bandwidth

    try:
      path, linkids = helper.shortestPathsBasedOnEdgeWeight(g, n1, target=n2)
      path = path[n2]
      linkids = linkids[n2]
    except (nx.NetworkXNoPath, KeyError) as e:
      raise uet.MappingException(
        "No path found between substrate nodes: %s and %s for mapping a "
        "request link between %s and %s" % (n1, n2, vnf1, vnf2),
        backtrack_possible = True)

    used_lat = self._sumLatencyOnPath(path, linkids)

    if self._calculateAvgLinkUtil(path, linkids, bw_req) == -1:
      self.log.error(
        "Last link of chain or best-effort link %s, %s couldn`t be mapped!" % (
          vnf1, vnf2))
      raise uet.MappingException(
        "Last link of chain or best-effort link %s, %s, %s couldn`t be mapped "
        "due to link capacity" % (vnf1, vnf2, reqlinkid),
        backtrack_possible = True)
    elif self.manager.getLocalAllowedLatency(cid, vnf1, vnf2, reqlinkid) < \
         used_lat:
      raise uet.MappingException(
        "Last link %s, %s, %s of chain couldn`t be mapped due to latency "
        "requirement." % (vnf1, vnf2, reqlinkid),
        backtrack_possible = True)
    self.log.debug(
      "Last link of chain or best-effort link %s, %s was mapped to path: %s" % (
        vnf1, vnf2, path))
    self._updateGraphResources(bw_req, path, linkids)
    self.manager.updateChainLatencyInfo(cid, used_lat, n2)
    link_mapping_rec = {'bw_req': bw_req, 'path': path, 
                        'linkids': linkids, 'used_lat': used_lat,
                        'vnf1': vnf1, 'vnf2': vnf2, 
                        'reqlinkid': reqlinkid}
    self.bt_handler.addFreshlyMappedBacktrackRecord(None, link_mapping_rec)
    self.manager.link_mapping.add_edge(vnf1, vnf2, key=reqlinkid,
                                       mapped_to=path, path_link_ids=linkids)

  def _resolveLinkMappingRecord(self, c, link_bt_record):
    """
    Undo link reservation.
    """
    self.log.debug("Redoing link resources due to LinkMappingRecord handling.")
    self._updateGraphResources(link_bt_record['bw_req'], 
                               link_bt_record['path'], 
                               link_bt_record['linkids'],
                               redo = True)
    self.manager.updateChainLatencyInfo(c['id'], 
                                        -1*link_bt_record['used_lat'], 
                                        link_bt_record['path'][0])
    self.manager.link_mapping.remove_edge(link_bt_record['vnf1'], 
                                          link_bt_record['vnf2'], 
                                          key = link_bt_record['reqlinkid'])
<<<<<<< HEAD
=======

  def _resolveBacktrackRecord(self, c, bt_record):
    """
    Undo VNF resource reservetion on host and path leading to it.
    """
    self._updateGraphResources(bt_record['bw_req'],
                               bt_record['path'], 
                               bt_record['path_link_ids'],
                               bt_record['vnf_id'], 
                               bt_record['target_infra'],
                               redo = True)
    self.manager.link_mapping.remove_edge(bt_record['prev_vnf_id'], 
                                          bt_record['vnf_id'],
                                          key=bt_record['reqlinkid'])
    if self.req.node[bt_record['vnf_id']].type != 'SAP':
      self.manager.vnf_mapping.remove((bt_record['vnf_id'], 
                                       bt_record['target_infra']))
    self.manager.updateChainLatencyInfo(c['id'], 
                                        -1*bt_record['used_latency'],
                                        bt_record['last_used_node'])

>>>>>>> 2291db23

  def _addSAPandLinkToFromIt (self, netportid, bis_id, nffg, nodenf, reqportid,
       fc, toSAP=True):
    """
    Checks if there is a SAP for this portid in the currently
    under-construction NFFG. Adds the link to/from this SAP.
    """
    sapname_and_id = "%s-%s" % (bis_id, netportid)
    if sapname_and_id not in nffg.network:
      sap = nffg.add_sap(name=sapname_and_id, id=sapname_and_id)
    else:
      sap = nffg.network.node[sapname_and_id]
      # The VNFs port should be called the same as before,
      # SAP port id is not important.
    if toSAP:
      nffg.add_sglink(nodenf.ports[reqportid], sap.add_port(), flowclass=fc)
    else:
      nffg.add_sglink(sap.add_port(), nodenf.ports[reqportid], flowclass=fc)

  def _addFlowrulesToNFFGDerivatedFromReqLinks (self, v1, v2, reqlid, nffg):
    """
    Adds the flow rules of the path of the request link (v1,v2,reqlid)
    to the ports of the Infras.
    The required Port objects are stored in 'infra_ports' field of
    manager.link_mapping edges. Flowrules must be installed to the 'nffg's
    Ports, NOT self.net!! (Port id-s can be taken from self.net as well)
    Flowrule format is:
      match: in_port=<<Infraport id>>;flowclass=<<Flowclass of SGLink if
                     there is one>>;TAG=<<Neighboring VNF ids and linkid>>
      action: output=<<outbound port id>>;TAG=<<Neighboring VNF ids and
      linkid>>/UNTAG
    WARNING: If multiple SGHops starting from a SAP are mapped to paths whose 
    first infrastructure link is common, starting from the same SAP, the first
    Infra node can only identify which packet belongs to which SGHop based on 
    the FLOWCLASS field, which is considered optional.
    """
    helperlink = self.manager.link_mapping[v1][v2][reqlid]
    path = helperlink['mapped_to']
    linkids = helperlink['path_link_ids']
    if 'infra_ports' in helperlink:
      flowsrc = helperlink['infra_ports'][0]
      flowdst = helperlink['infra_ports'][1]
    else:
      flowsrc = None
      flowdst = None
    reqlink = self.req[v1][v2][reqlid]
    # The action and match are the same format
    tag = "TAG=%s-%s-%s" % (v1, v2, reqlid)
    if len(path) == 1:
      # collocation happened, none of helperlink`s port refs should be None
      match_str = "in_port="
      action_str = "output="
      if flowdst is None or flowsrc is None:
        raise uet.InternalAlgorithmException(
          "No InfraPort found for a dynamic link of collocated VNFs")
      match_str += str(flowsrc.id)
      if reqlink.flowclass is not None:
        match_str += ";flowclass=%s" % reqlink.flowclass
      action_str += str(flowdst.id)
      self.log.debug("Collocated flowrule %s => %s added to Port %s of %s" % (
        match_str, action_str, flowsrc.id, path[0]))
      flowsrc.add_flowrule(match_str, action_str)
    else:
      # set the flowrules for the transit Infra nodes
      for i, j, k, lidij, lidjk in zip(path[:-2], path[1:-1], path[2:],
                                       linkids[:-1], linkids[1:]):
        match_str = "in_port="
        action_str = "output="
        match_str += str(self.net[i][j][lidij].dst.id)
        if reqlink.flowclass is not None:
          match_str += ";flowclass=%s" % reqlink.flowclass
        action_str += str(self.net[j][k][lidjk].src.id)
        # Transit SAPs would mess it up pretty much, but it is not allowed.
        if self.net.node[i].type == 'SAP':
          action_str += ";" + tag
        else:
          match_str += ";" + tag
        if self.net.node[k].type == 'SAP':
          # remove TAG in the last port where flowrules are stored 
          # if the next node is a SAP
          # NOTE: If i and k are SAPs but j isn`t, then in j`s port TAG and 
          # UNTAG action will be present at the same time.
          action_str += ";UNTAG"
        self.log.debug("Transit flowrule %s => %s added to Port %s of %s" % (
          match_str, action_str, self.net[i][j][lidij].dst.id, j))
        nffg.network[i][j][lidij].dst.add_flowrule(match_str, action_str)

      # set flowrule for the first element if that is not a SAP
      if nffg.network.node[path[0]].type != 'SAP':
        match_str = "in_port="
        action_str = "output="
        if flowsrc is None:
          raise uet.InternalAlgorithmException(
            "No InfraPort found for a dynamic link which starts a path")
        match_str += str(flowsrc.id)
        if reqlink.flowclass is not None:
          match_str += ";flowclass=%s" % reqlink.flowclass
        action_str += str(nffg.network[path[0]][path[1]][linkids[0]].src.id)
        action_str += ";" + tag
        self.log.debug("Starting flowrule %s => %s added to Port %s of %s" % (
          match_str, action_str, flowsrc.id, path[0]))
        flowsrc.add_flowrule(match_str, action_str)

      # set flowrule for the last element if that is not a SAP
      if nffg.network.node[path[-1]].type != 'SAP':
        match_str = "in_port="
        action_str = "output="
        match_str += str(self.net[path[-2]][path[-1]][linkids[-1]].dst.id)
        if reqlink.flowclass is not None:
          match_str += ";flowclass=%s" % reqlink.flowclass
        match_str += ";" + tag
        if flowdst is None:
          raise uet.InternalAlgorithmException(
            "No InfraPort found for a dynamic link which finishes a path")
        action_str += str(flowdst.id) + ";UNTAG"
        self.log.debug("Finishing flowrule %s => %s added to Port %s of %s" % (
          match_str, action_str,
          self.net[path[-2]][path[-1]][linkids[-1]].dst.id, path[-1]))
        nffg.network[path[-2]][path[-1]][linkids[-1]].dst.add_flowrule(
          match_str, action_str)

  def _retrieveOrAddVNF (self, nffg, vnfid):
    if vnfid not in nffg.network:
      nodenf = copy.deepcopy(self.req.node[vnfid])
      nffg.add_node(nodenf)
    else:
      nodenf = nffg.network.node[vnfid]
    return nodenf

  def _addSAPportIfNeeded(self, nffg, sapid, portid):
    """
    The request and substrate SAPs are different objects, the substrate does not
    neccessarily have the same ports which were used by the service graph.
    """
    if portid in [p.id for p in nffg.network.node[sapid].ports]:
      return portid
    else:
      return nffg.network.node[sapid].add_port(portid).id

  def constructOutputNFFG (self):
    # use the unchanged input from the lower layer (deepcopied in the
    # constructor, modify it now)
    nffg = self.net0
    for vnf, host in self.manager.vnf_mapping:
      # duplicate the object, so the original one is not modified.
      if self.req.node[vnf].type == 'NF':
        mappednodenf = self._retrieveOrAddVNF(nffg, vnf)

        for i, j, k, d in self.req.out_edges_iter([vnf], data=True, keys=True):
          # i is always vnf
          out_infra_port = nffg.network.node[host].add_port()
          # use the (copies of the) ports between the SGLinks to
          # connect the VNF to the Infra node.
          self.log.debug("Port %s added to Infra %s from NF %s" % (
            out_infra_port.id, host, vnf))
          nffg.add_undirected_link(out_infra_port, mappednodenf.ports[d.src.id],
                                   dynamic=True)
          helperlink = self.manager.link_mapping[i][j][k]
          if 'infra_ports' in helperlink:
            helperlink['infra_ports'][0] = out_infra_port
          else:
            helperlink['infra_ports'] = [out_infra_port, None]

        for i, j, k, d in self.req.in_edges_iter([vnf], data=True, keys=True):
          # j is always vnf
          in_infra_port = nffg.network.node[host].add_port()
          self.log.debug("Port %s added to Infra %s to NF %s" % (
            in_infra_port.id, host, vnf))
          nffg.add_undirected_link(in_infra_port, mappednodenf.ports[d.dst.id],
                                   dynamic=True)
          helperlink = self.manager.link_mapping[i][vnf][k]
          if 'infra_ports' in helperlink:
            helperlink['infra_ports'][1] = in_infra_port
          else:
            helperlink['infra_ports'] = [None, in_infra_port]
            # Here a None instead of a port object means that the
            # SGLink`s beginning or ending is a SAP.

    for vnf in self.req.nodes_iter():
      for i, j, k, d in self.req.out_edges_iter([vnf], data=True, keys=True):
        # i is always vnf
        self._addFlowrulesToNFFGDerivatedFromReqLinks(vnf, j, k, nffg)
          
    # all VNFs are added to the NFFG, so now, req ids are valid in this
    # NFFG instance. Ports for the SG link ends are created here.
    # Add all the SGHops to the NFFG keeping the SGHops` identifiers, so the
    # installed flowrules and TAG-s will be still valid
    for i, j, d in self.req.edges_iter(data=True):
      if self.req.node[i].type == 'SAP':
        # if i is a SAP we have to find what is its ID in the network
        # d.id is the link`s key
        sapstartid = self.manager.getIdOfChainEnd_fromNetwork(i)
        if self.req.node[j].type == 'SAP':
          sapendid = self.manager.getIdOfChainEnd_fromNetwork(j)
          nffg.add_sglink(nffg.network.node[sapstartid].ports[
               self._addSAPportIfNeeded(nffg, sapstartid, d.src.id)],
                          nffg.network.node[sapendid].ports[
               self._addSAPportIfNeeded(nffg, sapendid, d.dst.id)], 
                          id=d.id, flowclass=d.flowclass)
        else:
          nffg.add_sglink(nffg.network.node[sapstartid].ports[
               self._addSAPportIfNeeded(nffg, sapstartid, d.src.id)],
                          nffg.network.node[j].ports[d.dst.id], id=d.id,
                          flowclass=d.flowclass)
      elif self.req.node[j].type == 'SAP':
        sapendid = self.manager.getIdOfChainEnd_fromNetwork(j)
        nffg.add_sglink(nffg.network.node[i].ports[d.src.id],
                        nffg.network.node[sapendid].ports[
                          self._addSAPportIfNeeded(nffg, sapendid, d.dst.id)],
                        id=d.id, flowclass=d.flowclass)
      else:
        nffg.add_sglink(nffg.network.node[i].ports[d.src.id],
                        nffg.network.node[j].ports[d.dst.id], id=d.id,
                        flowclass=d.flowclass)
    return nffg


  def start (self):
    # breaking when there are no more BacktrackLevels forward, meaning the 
    # mapping is full. Or exception is thrown, when mapping can't be finished.
    while True:
      # Mapping must be started with subchains derived from e2e chains,
      # with lower latency requirement. It is realiyed by the preprocessor,
      # because it adds the subchains in the appropriate order.
      # ANF moveOneSubchainLevelForward() respects this order.
      tmp = self.bt_handler.moveOneBacktrackLevelForward()
      if tmp is None:
        break
      else:
        c, sub, curr_vnf, next_vnf, linkid = tmp
        bt_record = None
        last_used_node = self.manager.getIdOfChainEnd_fromNetwork(curr_vnf)
        # break when we can step forward a BacktrackLevel, in other words: don't
        # break when we have to do backtrack then substrate network state is 
        # restored and we shall try another mapping. MappingException is reraised
        # when no backtrack is available.
        while True:
          try:
            # Last element of chain is already mapped or SAP, if not
            # mapped do it now!
            if self.req.node[
              next_vnf].type != 'SAP' and self.manager.getIdOfChainEnd_fromNetwork(
              next_vnf) == -1:
              if bt_record is None:
                self._mapOneVNF(c['id'], sub, last_used_node,
                                curr_vnf, next_vnf, linkid)
              else:
                self._takeOneGreedyStep(c['id'], bt_record)
                
            else:
              '''We are on the end of the (sub)chain, and all chain
              elements are mapped except the last link.
              Execution is here if the IF condition evaluated to false:
                - next_vnf is a SAP OR
                - next_vnf is already mapped'''
              self._mapOneRequestLink(c['id'], sub, curr_vnf, next_vnf,
                                      linkid)
            break
          except uet.MappingException as me:
            self.log.debug("MappingException catched for backtrack purpose, "
                           "its message is: "+me.msg)
            if not me.backtrack_possible:
              # re-raise the exception, we have ran out of backrack 
              # possibilities.
              raise
            else:
<<<<<<< HEAD
              c, sub, bt_record, link_mapping_rec = \
                 self.bt_handler.getNextBacktrackRecordAndSubchainSubgraph()
              link_mapping_already_undone = False
              if link_mapping_rec is not None:
                self._resolveLinkMappingRecord(c, link_mapping_rec)
                link_mapping_already_undone = True
              # use bt_record to restore networks state 
              self._updateGraphResources(bt_record['bw_req'],
                                         bt_record['path'], 
                                         bt_record['path_link_ids'],
                                         bt_record['vnf_id'], 
                                         bt_record['target_infra'],
                                         redo = True)
              self.manager.link_mapping.remove_edge(bt_record['prev_vnf_id'], 
                                                    bt_record['vnf_id'],
                                                    key=bt_record['reqlinkid'])
              self.manager.vnf_mapping.remove((bt_record['vnf_id'], 
                                               bt_record['target_infra']))
              self.manager.updateChainLatencyInfo(c['id'], 
                                                  -1*bt_record['used_latency'],
                                                  bt_record['last_used_node'])
              c, sub, bt_record, link_mapping_rec = \
                  self.bt_handler.getNextBacktrackRecordAndSubchainSubgraph()
              if link_mapping_rec is not None:
                if link_mapping_already_undone:
                  raise uet.InternalAlgorithmException("Two consequent "
                            "link_mapping_records are not allowed in the "
                            "backtrack process")
                else:
                  self._resolveLinkMappingRecord(c, link_mapping_rec)
=======
              """
              c, bt_record, link_mapping_rec = \
                 self.bt_handler.getCurrentlyMappedBacktrackRecord()
              if link_mapping_rec is not None:
                self._resolveLinkMappingRecord(c, link_mapping_rec)
              # use bt_record to restore networks state 
              self._resolveBacktrackRecord(c, bt_record)
              """
              c, sub, bt_record, link_bt_rec_list = \
                 self.bt_handler.getNextBacktrackRecordAndSubchainSubgraph([])
              for c_prime, prev_bt_rec, link_mapping_rec in link_bt_rec_list:
                if link_mapping_rec is not None:
                  self._resolveLinkMappingRecord(c_prime, link_mapping_rec)
                self._resolveBacktrackRecord(c_prime, prev_bt_rec)
>>>>>>> 2291db23
              # use this bt_record to try another greedy step
              curr_vnf = bt_record['prev_vnf_id']
              next_vnf = bt_record['vnf_id']
              linkid = bt_record['reqlinkid']
              last_used_node = bt_record['last_used_node']

    # construct output NFFG with the mapping of VNFs and links
    return self.constructOutputNFFG()

  def reset (self):
    """Resets the CoreAlgorithm instance to its initial (after preprocessor) 
    and   state. Links weights are also calculated by the preprocessor, so those
    are reset too. self.original_chains is the list of input chains."""
    self._preproc(copy.deepcopy(self.net0), copy.deepcopy(self.req0),
                  self.original_chains)<|MERGE_RESOLUTION|>--- conflicted
+++ resolved
@@ -385,11 +385,7 @@
       step_data['target_infra'])
     self.manager.updateChainLatencyInfo(cid, step_data['used_latency'], 
                                         step_data['target_infra'])
-<<<<<<< HEAD
-    self.bt_handler.addBacktrackRecordToCurrentLevel(step_data)
-=======
     self.bt_handler.addFreshlyMappedBacktrackRecord(step_data, None)
->>>>>>> 2291db23
 
   def _mapOneVNF (self, cid, subgraph, start, prev_vnf_id, vnf_id, reqlinkid, 
                   bt_record = None):
@@ -549,8 +545,6 @@
     self.manager.link_mapping.remove_edge(link_bt_record['vnf1'], 
                                           link_bt_record['vnf2'], 
                                           key = link_bt_record['reqlinkid'])
-<<<<<<< HEAD
-=======
 
   def _resolveBacktrackRecord(self, c, bt_record):
     """
@@ -572,7 +566,6 @@
                                         -1*bt_record['used_latency'],
                                         bt_record['last_used_node'])
 
->>>>>>> 2291db23
 
   def _addSAPandLinkToFromIt (self, netportid, bis_id, nffg, nodenf, reqportid,
        fc, toSAP=True):
@@ -839,38 +832,6 @@
               # possibilities.
               raise
             else:
-<<<<<<< HEAD
-              c, sub, bt_record, link_mapping_rec = \
-                 self.bt_handler.getNextBacktrackRecordAndSubchainSubgraph()
-              link_mapping_already_undone = False
-              if link_mapping_rec is not None:
-                self._resolveLinkMappingRecord(c, link_mapping_rec)
-                link_mapping_already_undone = True
-              # use bt_record to restore networks state 
-              self._updateGraphResources(bt_record['bw_req'],
-                                         bt_record['path'], 
-                                         bt_record['path_link_ids'],
-                                         bt_record['vnf_id'], 
-                                         bt_record['target_infra'],
-                                         redo = True)
-              self.manager.link_mapping.remove_edge(bt_record['prev_vnf_id'], 
-                                                    bt_record['vnf_id'],
-                                                    key=bt_record['reqlinkid'])
-              self.manager.vnf_mapping.remove((bt_record['vnf_id'], 
-                                               bt_record['target_infra']))
-              self.manager.updateChainLatencyInfo(c['id'], 
-                                                  -1*bt_record['used_latency'],
-                                                  bt_record['last_used_node'])
-              c, sub, bt_record, link_mapping_rec = \
-                  self.bt_handler.getNextBacktrackRecordAndSubchainSubgraph()
-              if link_mapping_rec is not None:
-                if link_mapping_already_undone:
-                  raise uet.InternalAlgorithmException("Two consequent "
-                            "link_mapping_records are not allowed in the "
-                            "backtrack process")
-                else:
-                  self._resolveLinkMappingRecord(c, link_mapping_rec)
-=======
               """
               c, bt_record, link_mapping_rec = \
                  self.bt_handler.getCurrentlyMappedBacktrackRecord()
@@ -885,7 +846,6 @@
                 if link_mapping_rec is not None:
                   self._resolveLinkMappingRecord(c_prime, link_mapping_rec)
                 self._resolveBacktrackRecord(c_prime, prev_bt_rec)
->>>>>>> 2291db23
               # use this bt_record to try another greedy step
               curr_vnf = bt_record['prev_vnf_id']
               next_vnf = bt_record['vnf_id']
